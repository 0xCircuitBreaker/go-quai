--- conflicted
+++ resolved
@@ -1175,11 +1175,7 @@
 // RPCMarshalHeader converts the given header to the RPC output .
 func RPCMarshalHeader(head *types.Header) map[string]interface{} {
 	result := map[string]interface{}{
-<<<<<<< HEAD
-		"number":           (*hexutil.Big)(head.Number[types.QuaiNetworkContext]),
-=======
 		"number":           head.Number,
->>>>>>> 11d9554b
 		"hash":             head.Hash(),
 		"parentHash":       head.ParentHash,
 		"nonce":            head.Nonce,
