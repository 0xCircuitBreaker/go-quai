--- conflicted
+++ resolved
@@ -698,7 +698,6 @@
 	return RPCMarshalExternalBlock(block, extBlock.Receipts(), extBlock.Context())
 }
 
-<<<<<<< HEAD
 func (s *PublicBlockChainAPI) GetAncestorByLocation(ctx context.Context, raw json.RawMessage) (map[string]interface{}, error) {
 	var hash common.Hash
 	if err := json.Unmarshal(raw, &hash); err != nil {
@@ -756,7 +755,8 @@
 	}
 
 	return s.b.GetTerminusAtOrder(head, order)
-=======
+}
+
 // CheckPCRC runs PCRC on a node and returns the response codes.
 func (s *PublicBlockChainQuaiAPI) CheckPCRC(ctx context.Context, raw json.RawMessage) (common.Hash, error) {
 	var head *types.Header
@@ -764,5 +764,4 @@
 		return common.Hash{}, err
 	}
 	return s.b.PCRC(head, 0)
->>>>>>> 7b598e88
 }